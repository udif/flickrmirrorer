#!/usr/bin/env python

# A small command-line python script that creates a local backup of your
# Flickr data. It mirrors images, titles, description, tags, albums and
# collections.
#
# Available at https://github.com/markdoliner/flickrmirrorer
#
# Licensed as follows (this is the 2-clause BSD license, aka
# "Simplified BSD License" or "FreeBSD License"):
#
# Copyright (c)
#   Ciprian Radu, 2016
#   Johan Walles, 2016
#   Mark Doliner, 2012-2017
#   Mattias Holmlund, 2013
#   Steve Cassidy, 2016
#   Victor Engmark, 2016
# All rights reserved.
#
# Redistribution and use in source and binary forms, with or without
# modification, are permitted provided that the following conditions are met:
# - Redistributions of source code must retain the above copyright notice,
#   this list of conditions and the following disclaimer.
# - Redistributions in binary form must reproduce the above copyright notice,
#   this list of conditions and the following disclaimer in the documentation
#   and/or other materials provided with the distribution.
#
# THIS SOFTWARE IS PROVIDED BY THE COPYRIGHT HOLDERS AND CONTRIBUTORS "AS IS"
# AND ANY EXPRESS OR IMPLIED WARRANTIES, INCLUDING, BUT NOT LIMITED TO, THE
# IMPLIED WARRANTIES OF MERCHANTABILITY AND FITNESS FOR A PARTICULAR PURPOSE
# ARE DISCLAIMED. IN NO EVENT SHALL THE COPYRIGHT HOLDER OR CONTRIBUTORS BE
# LIABLE FOR ANY DIRECT, INDIRECT, INCIDENTAL, SPECIAL, EXEMPLARY, OR
# CONSEQUENTIAL DAMAGES (INCLUDING, BUT NOT LIMITED TO, PROCUREMENT OF
# SUBSTITUTE GOODS OR SERVICES; LOSS OF USE, DATA, OR PROFITS; OR BUSINESS
# INTERRUPTION) HOWEVER CAUSED AND ON ANY THEORY OF LIABILITY, WHETHER IN
# CONTRACT, STRICT LIABILITY, OR TORT (INCLUDING NEGLIGENCE OR OTHERWISE)
# ARISING IN ANY WAY OUT OF THE USE OF THIS SOFTWARE, EVEN IF ADVISED OF THE
# POSSIBILITY OF SUCH DAMAGE.

import argparse
import datetime
import dateutil.parser
import errno
import glob
import math
import os
import pkg_resources
import requests
import shutil
import signal
import six
import sys
import time
import webbrowser
from six.moves import urllib
import tqdm
from functools import wraps

try:
    # We try importing simplejson first because it's faster than json
    # in python 2.7 and lower
    import simplejson as json
except ImportError:
    import json

try:
    import flickrapi
except ImportError:
    sys.stderr.write('Error importing flickrapi python library. Is it installed?\n')
    sys.exit(1)

API_KEY = '9c5c431017e712bde232a2f142703bb2'
API_SECRET = '7c024f6e7a36fc03'

PLEASE_GRANT_AUTHORIZATION_MSG = """
Please authorize Flickr Mirrorer to read your photos, titles, tags, etc.

1. Visit %s
2. Click "OK, I'LL AUTHORIZE IT"
3. Copy and paste the code here and press 'return'

"""


FLICKR_API_LIMIT_NUMBER_OF_SECONDS_BETWEEN_CALLS = 1

NUM_PHOTOS_PER_BATCH = 500


current_milli_time = lambda: int(round(time.time() * 1000))

def universal_rate_limit(limitTimeSecs):
    class local:
        lastCallTime = 0

    def real_universal_rate_limit(function):
        @wraps(function)
        def wrapper(*args, **kwargs):
            nowTime = current_milli_time()
            millisSinceLastCall = nowTime - local.lastCallTime

            waitTimeRequired = limitTimeSecs - millisSinceLastCall / 1000.0

            if waitTimeRequired > 0: 
                time.sleep(waitTimeRequired)

            local.lastCallTime = current_milli_time()

            return function(*args, **kwargs)

        return wrapper
    return real_universal_rate_limit



class VideoDownloadError(Exception):
    def __str__(self):
        return '%s' % self.args[0]


def _check_flickrapi_version():
    flickrapi_version = pkg_resources.get_distribution('flickrapi').version
    if pkg_resources.parse_version(flickrapi_version) < pkg_resources.parse_version('2.0'):
        sys.stderr.write(
            'Error: The installed version of the flickrapi python \n'
            '       library (%s) is too old. 2.0 or newer is required.\n' % flickrapi_version)
        sys.exit(1)


def _ensure_dir_exists(path):
    """Create the directory 'path' if it does not exist.
    Calls sys.exit(1) if any directory could not be created."""
    try:
        os.makedirs(path)
    except OSError as ex:
        if ex.errno != errno.EEXIST:
            sys.stderr.write('Error creating destination directory %s: %s\n'
                             % (path, ex.strerror))
            sys.exit(1)


def _ensure_dir_doesnt_exist(path):
    """Remove the directory 'path' and all contents if it exists.
    Calls sys.exit(1) if the directory or any contents could not be removed."""
    try:
        shutil.rmtree(path)
    except OSError as ex:
        if ex.errno != errno.ENOENT:
            sys.stderr.write('Error removing %s: %s\n' % (path, ex.strerror))
            sys.exit(1)


def _validate_json_response(rsp):
    """Exits the script with an error if the response is a failure.

    Args:
       rsp (dict): A parse JSON response from the Flickr API.
    """
    if rsp['stat'] != 'ok':
        sys.stderr.write('API request failed: Error %(code)s: %(message)s\n' % rsp)
        sys.exit(1)


def get_photo_datetime(photo):
    """Return date a photo was taken.

    Obtained from:
    1. 'datetaken' unless 'datetakenunknown'
    2. Parsed from photo title 'YYYYMMDD_HHmmss'
    3. 'datetaken' anyway; it's available even if unknown, so we just
       go with whatever Flickr made up for us.

    Returns:
        datetime.datetime
    """
    # print('photo dict = %s' % photo)

    try:
        if photo['datetakenunknown'] == "0":
            return dateutil.parser.parse(photo['datetaken'])
    except (ValueError, KeyError):
        pass

    try:
        parsed = datetime.datetime.strptime(photo['title'], '%Y%m%d_%H%M%S')
        if parsed.year > 2000 and parsed < datetime.datetime.now():
            return parsed
    except (ValueError, KeyError):
        # Unable to parse photo title as datetime
        pass

    try:
        return dateutil.parser.parse(photo['datetaken'])
    except (ValueError, KeyError):
        return None


class FlickrMirrorer(object):
    dest_dir = None
    photostream_dir = None
    tmp_filename = None
    flickr = None

    def __init__(self, args):
        self.dest_dir = args.destdir
        self.verbosity = args.verbosity
        self.print_statistics = args.statistics
        self.include_views = args.include_views
        self.ignore_photos = args.ignore_photos
        self.ignore_videos = args.ignore_videos
        self.delete_unknown = args.delete_unknown

        self.photostream_dir = os.path.join(self.dest_dir, 'photostream')
        self.albums_dir = os.path.join(self.dest_dir, 'Albums')
        self.collections_dir = os.path.join(self.dest_dir, 'Collections')
        self.tmp_filename = os.path.join(self.dest_dir, 'tmp')

        # Statistics
        self.deleted_photos = 0
        self.modified_photos = 0
        self.new_photos = 0
        self.modified_albums = 0
        self.modified_collections = 0

        # Register a SIGINT (Ctrl-C) handler
        signal.signal(signal.SIGINT, self._sig_int_handler)

        # Create flickrapi instance
        self.flickr = flickrapi.FlickrAPI(api_key=API_KEY, secret=API_SECRET, format='parsed-json')

    def run(self):
        try:
            self._run_helper()
        finally:
            self._cleanup()

    def _run_helper(self):
        # Authenticate
        # The user-friendly way to do this is with this command:
        #     self.flickr.authenticate_via_browser(perms='read')
        # However, the nature of this script is such that we don't want
        # to rely on people running it somwhere with a web browser
        # installed. So use the manual authentication process. A
        # reasonable compromise might be to try browser auth first and
        # if it fails then fall back to manual auth. Really flickrapi
        # should do that for us. Or at least print the URL to the
        # console.
        if not self._flickrapi_token_valid(perms=six.u('read')):
            self._flickrapi_get_request_token(oauth_callback=six.u('oob'))
            authorize_url = self._flickrapi_auth_url(perms=six.u('read'))
            webbrowser.open_new_tab(authorize_url)

            # Use input on python 3 and newer. Use raw_input for
            # backward compatability with older python.

            verifier = getattr(__builtins__, 'raw_input', input)(PLEASE_GRANT_AUTHORIZATION_MSG % authorize_url)

            self._flickrapi_get_access_token(six.u(verifier))

        if self.ignore_photos and self.ignore_videos:
            sys.stderr.write(
                'There is nothing to do because photos and videos are ignored. '
                'Please choose to mirror at least photos or videos.\n')
            return

        self._verbose('Photos will be %s' % ('ignored' if self.ignore_photos else 'mirrored'))
        self._verbose('Videos will be %s' % ('ignored' if self.ignore_videos else 'mirrored'))
        self._verbose('Unknown files in %s will%s be deleted' % (
            self.dest_dir, '' if self.delete_unknown else ' not'))

        # Create destination directory
        _ensure_dir_exists(self.dest_dir)

        # Fetch photos
        # self._download_all_photos()
        # tmp can delete below when above goes back!
        _ensure_dir_exists(self.photostream_dir)

        # Create albums and collections
        self._mirror_albums()
        self._create_not_in_any_album_dir()
        self._mirror_collections()

        self._print_statistics()

    # Wrap flickr API calls with a rate limiter.
    # The recommended limit is no more than 3600 requests an hour, i.e. 1 per second.
    # @universal_rate_limit(FLICKR_API_LIMIT_NUMBER_OF_SECONDS_BETWEEN_CALLS)
    def _flickrapi_token_valid(self, *args, **kwargs):
        return self.flickr.token_valid(*args, **kwargs)

    # @universal_rate_limit(FLICKR_API_LIMIT_NUMBER_OF_SECONDS_BETWEEN_CALLS)
    def _flickrapi_get_request_token(self, *args, **kwargs):
        return self.flickr.get_request_token(*args, **kwargs)

    # @universal_rate_limit(FLICKR_API_LIMIT_NUMBER_OF_SECONDS_BETWEEN_CALLS)
    def _flickrapi_auth_url(self, *args, **kwargs):
        return self.flickr.auth_url(*args, **kwargs)

    # @universal_rate_limit(FLICKR_API_LIMIT_NUMBER_OF_SECONDS_BETWEEN_CALLS)
    def _flickrapi_get_access_token(self, *args, **kwargs):
        return self.flickr.get_access_token(*args, **kwargs)

    @universal_rate_limit(FLICKR_API_LIMIT_NUMBER_OF_SECONDS_BETWEEN_CALLS)
    def _flickrapi_people_getPhotos(self, *args, **kwargs):
        return self.flickr.people_getPhotos(*args, **kwargs)

    @universal_rate_limit(FLICKR_API_LIMIT_NUMBER_OF_SECONDS_BETWEEN_CALLS)
    def _flickrapi_photosets_getList(self, *args, **kwargs):
        return self.flickr.photosets_getList(*args, **kwargs)

    @universal_rate_limit(FLICKR_API_LIMIT_NUMBER_OF_SECONDS_BETWEEN_CALLS)
    def _flickrapi_photosets_getPhotos(self, *args, **kwargs):
        return self.flickr.photosets_getPhotos(*args, **kwargs)

    @universal_rate_limit(FLICKR_API_LIMIT_NUMBER_OF_SECONDS_BETWEEN_CALLS)
    def _flickrapi_photos_getNotInSet(self, *args, **kwargs):
        return self.flickr.photos_getNotInSet(*args, **kwargs)

    @universal_rate_limit(FLICKR_API_LIMIT_NUMBER_OF_SECONDS_BETWEEN_CALLS)
    def _flickrapi_collections_getTree(self, *args, **kwargs):
        return self.flickr.collections_getTree(*args, **kwargs)

    # general network request rate limiting
    @universal_rate_limit(FLICKR_API_LIMIT_NUMBER_OF_SECONDS_BETWEEN_CALLS)
    def _requests_get(self, *args, **kwargs):
        return requests.get(*args, **kwargs)

    @universal_rate_limit(FLICKR_API_LIMIT_NUMBER_OF_SECONDS_BETWEEN_CALLS)
    def _requests_head(self, *args, **kwargs):
        return requests.head(*args, **kwargs)


    def _print_statistics(self):
        if not self.print_statistics:
            return
        print('New photos / videos: %d' % self.new_photos)
        print('Deleted photos / videos: %d' % self.deleted_photos)
        print('Modified photos /videos: %d' % self.modified_photos)
        print('Modified albums: %d' % self.modified_albums)
        print('Modified collections: %d' % self.modified_collections)

    def _download_all_photos(self):
        """Download all our pictures and metadata.
        If you have a lot of photos then this function will take a while."""

        self._verbose('Mirroring all photos and videos in photostream')

        _ensure_dir_exists(self.photostream_dir)

        new_or_modified_files = set()

        current_page = 1

        metadata_fields = ('description,license,date_upload,date_taken,owner_name,icon_server,original_format,'
                           'last_update,geo,tags,machine_tags,o_dims,media')

        if self.include_views:
            metadata_fields += ',views'

        download_errors = []

        responses = []

        totalPhotosMetadatasToReturn = None

        while True:
            if current_page == 1:
                self._progress('Requesting page 1')
            else:
                self._progress('Requesting page %d / %d' % (current_page, 1 + totalPhotosMetadatasToReturn / NUM_PHOTOS_PER_BATCH))

            rsp = self._flickrapi_people_getPhotos(
                user_id='me',
                extras=metadata_fields,
                per_page=NUM_PHOTOS_PER_BATCH,
                page=current_page,
            )
            _validate_json_response(rsp)

            if current_page == 1:
                totalPhotosMetadatasToReturn = int(rsp['photos']['total'])

            if current_page == rsp['photos']['pages']:
                expectedRspItemCount = totalPhotosMetadatasToReturn % NUM_PHOTOS_PER_BATCH
            else:                
                expectedRspItemCount = NUM_PHOTOS_PER_BATCH

            numPhotoMetadatasReturned = len(rsp['photos']['photo'])

            self._verbose('  ... Fetched %d photo metadatas' % numPhotoMetadatasReturned)

            if current_page == 1:
                self._verbose('(Total photos to download: %d)' % totalPhotosMetadatasToReturn)

            # Error out if the API didn't return the amount of metadata when expected
            if numPhotoMetadatasReturned != expectedRspItemCount:
                sys.stderr.write(
                    'Problem: we expected to get %d photo metadatas for page %d of %d but the Flickr API returned only %d items.\n'
                    'Consider running again with a different NUM_PHOTOS_PER_BATCH (maximum 500). Quitting.\n' 
                        % (expectedRspItemCount, current_page, rsp['photos']['pages'], numPhotoMetadatasReturned))
                sys.exit(1)

            responses.append(rsp)

            if current_page == rsp['photos']['pages']:
                break

            current_page += 1

        # print "exiting now"
        # sys.exit(1)

        allPhotoItems = []
        # We have a valid set of responses that cover all photos requested; download them
        for rsp in responses:
            allPhotoItems.extend(rsp['photos']['photo'])

        file_names = set()
        new_or_modified_files = set()

        progBar = tqdm.tqdm(allPhotoItems)
        for photo in progBar:
            progBar.set_description('Downloading item %s' % photo['id'])
            if (photo['media'] == 'photo' and not self.ignore_photos) or (
                    photo['media'] == 'video' and not self.ignore_videos):
                try:
                    (file_names_ret, new_or_modified_files_ret) = self._download_photo(photo)
                    file_names |= file_names_ret
                    new_or_modified_files |= new_or_modified_files_ret
                except VideoDownloadError as e:
                    download_errors.append(e)


        # Error out if there were exceptions
        if download_errors:
            sys.stderr.write(
                'The Flickr API does not allow downloading original video files.\n'
                'Please save the files listed below to the %s directory.\n'
                'Note: You must be logged into your Flickr account in order to download '
                'your full resolution videos!\n' % self.photostream_dir)
            for error in download_errors:
                sys.stderr.write('  %s\n' % error)
            sys.exit(1)

        # Error out if we didn't fetch any photos
        if self.delete_unknown and not new_or_modified_files:
            sys.stderr.write('Error: The Flickr API returned an empty list of photos. '
                             'Bailing out without deleting any local copies in case this is an anomaly.\n')
            sys.exit(1)

        # Divide by 2 because we want to ignore the photo metadata files
        # for the purposes of our statistics.

        self.deleted_photos = self._delete_unknown_files(self.photostream_dir, file_names, 'file') / 2

    def _download_photo(self, photo):
        """Fetch and save a media item (photo or video) and the metadata
        associated with it.

        Returns a pair (A, B): 
            A: the set containing the file names for photo and metadata (whether used or not)
            B: a set of any created/updated files' filenames.
        """

        # did_download_file = False

        # print('_________DownloadPhoto, got photo = %s' % photo)

        updatedFiles = set()

        url = self._get_photo_url(photo)
        photo_basename = self._get_photo_basename(photo)
        photo_filename = os.path.join(self.photostream_dir, photo_basename)
        metadata_basename = '%s.metadata' % photo_basename
        metadata_filename = '%s.metadata' % photo_filename

        # Sanity check
        if os.path.isdir(photo_filename) or os.path.islink(photo_filename):
            sys.stderr.write('Error: %s exists but is not a file. This is not allowed.\n' % photo_filename)
            sys.exit(1)

        # Sanity check
        if os.path.isdir(metadata_filename) or os.path.islink(metadata_filename):
            sys.stderr.write('Error: %s exists but is not a file. This is not allowed.\n' % metadata_filename)
            sys.exit(1)

        # Download photo if it doesn't exist locally or if the metadata
        # file exists and the lastupdate timestamp has changed.
        # TODO: Should ideally also set should_download_photo to True if
        # not os.path.exists(metadata_filename), but that doesn't work
        # correctly for videos because the metadata file won't have been
        # created when the video file was created because the video was
        # downloaded out of band by the user.
        should_download_photo = not os.path.exists(photo_filename)
        if not should_download_photo:
            # Download photo if lastupdate timestamp has changed.
            try:
                with open(metadata_filename) as json_file:
                    metadata = json.load(json_file)
                should_download_photo |= (metadata['lastupdate'] != photo['lastupdate'])
            except IOError as ex:
                if ex.errno != errno.ENOENT:
                    sys.stderr.write('Error reading %s: %s\n' % (metadata_filename, ex))
                    sys.exit(1)
            except Exception as exe:
                pass
                # print('Exception: ', exe)

                # xx download again, to be sure
                # should_download_photo = True
                #print('exception comparing local metadata and photo metadata: ', exe)
                #print('photo metadata dict: ', photo)
                #print('local metadata dict: ', metadata)
                # sys.exit(1)

        if should_download_photo:
            if not os.path.exists(photo_filename):
                self.new_photos += 1
            else:
                self.modified_photos += 1

<<<<<<< HEAD
            request = self._requests_get(url, stream=True)
            if not request.ok:
                if photo['media'] == 'video':
                    raise VideoDownloadError(
                        'Manual download required (video may have changed): '
                        'https://www.flickr.com/video_download.gne?id=%s' % photo['id'])

                sys.stderr.write(
                    'Error: Failed to fetch %s: %s: %s\n'
                    % (url, request.status_code, request.reason))
                sys.exit(1)

            # Write to temp file then rename to avoid incomplete files
            # in case of failure part-way through.
            with open(self.tmp_filename, 'wb') as tmp_file:
                # Use 1 MiB chunks.
                for chunk in request.iter_content(2**20):
                    tmp_file.write(chunk)
                    print('wrote a chunky')

            tmp_file.close()
            print('doing rename: %s => %s' % (self.tmp_filename, photo_filename))
=======
            done = False
            while not done:
                try:
                    self._progress('Fetching %s' % photo_basename)
                    request = requests.get(url, stream=True)
                    if not request.ok:
                        if photo['media'] == 'video':
                            raise VideoDownloadError(
                                'Manual download required (video may have changed): '
                                'https://www.flickr.com/video_download.gne?id=%s' % photo['id'])
                        sys.stderr.write(
                            'Error: Failed to fetch %s: %s: %s\n'
                            % (url, request.status_code, request.reason))
                        sys.exit(1)
                    # Write to temp file then rename to avoid incomplete files
                    # in case of failure part-way through.
                    sys.stderr.write ("Collecting file!!!\n")
                    with open(self.tmp_filename, 'wb') as tmp_file:
                        # Use 1 MiB chunks.
                        for chunk in request.iter_content(2**20):
                            tmp_file.write(chunk)
                    done = True
                except requests.exceptions.SSLError as e:
                    sys.stderr.write ("SSL error! Retrying...\n")
        
>>>>>>> fc3dde47
            os.rename(self.tmp_filename, photo_filename)

            updatedFiles |= {photo_filename}

            # did_download_file = True
        else:
            self._verbose('Skipping %s because we already have it'
                          % photo_basename)

        # Write metadata
        if self._write_json_if_different(metadata_filename, photo):
            self._progress('Updated metadata for %s' % photo_basename)
            updatedFiles |= {metadata_filename}
        else:
            self._verbose(
                'Skipping metadata for %s because we already have it' %
                photo_basename)

        photo_datetime = get_photo_datetime(photo)

        if photo_datetime == None:
            # if no datetime returned from flickr; re-download to be sure
            updatedFiles |= {photo_filename}
            updatedFiles |= {metadata_filename}
        else:            
            if self._set_timestamp_if_different(photo_datetime, photo_filename):
                updatedFiles |= {photo_filename}

            if self._set_timestamp_if_different(photo_datetime, metadata_filename):
                updatedFiles |= {metadata_filename}

        return ({photo_basename, metadata_basename}, updatedFiles)
        # return {photo_basename, metadata_basename}

    def _mirror_albums(self):
        self._verbose(" +++ Mirroring all albums")
        """Create a directory for each album, and create symlinks to the
        files in the photostream."""
        self._verbose('Mirroring albums')

        album_dirs = set()

        # Fetch albums
        rsp = self._flickrapi_photosets_getList()
        _validate_json_response(rsp)
        if rsp['photosets']:
            for album in rsp['photosets']['photoset']:
                album_dirs |= self._mirror_album(album)

        self._delete_unknown_files(self.albums_dir, album_dirs, 'album')

    def _mirror_album(self, album):
        album_basename = self._get_album_dirname(album['id'], album['title']['_content'])
        album_dir = os.path.join(self.albums_dir, album_basename)


        metadata_fields = ('description,license,date_upload,date_taken,owner_name,icon_server,original_format,'
                           'last_update,geo,tags,machine_tags,o_dims,media')

        if self.include_views:
            metadata_fields += ',views'


        # Fetch list of photos
        photos = []

        download_errors = []
        
        num_pages = int(math.ceil(float(album['photos']) / NUM_PHOTOS_PER_BATCH))
        for current_page in range(1, num_pages + 1):
            # Fetch photos in this album
            rsp = self._flickrapi_photosets_getPhotos(
                photoset_id=album['id'],
                extras=metadata_fields, #'original_format,media',
                per_page=NUM_PHOTOS_PER_BATCH,
                page=current_page,
            )
            _validate_json_response(rsp)

            for photo in rsp['photoset']['photo']:
                if (photo['media'] == 'photo' and not self.ignore_photos) or (
                        photo['media'] == 'video' and not self.ignore_videos):
                    photos += [photo]

                    try:
                        # download photo if not previously fetched; some appear in albums but not
                        # in the photostream! So they may not have been fetched during the
                        # photostream stage.
                        (file_names_ret, new_or_modified_files_ret) = self._download_photo(photo)
                        if len(new_or_modified_files_ret) > 0:
                            self._verbose("   >>>>>>>>> Downloaded a missing photo during album mirroring: %s" % new_or_modified_files_ret)
                    except VideoDownloadError as e:
                        download_errors.append(e)

        if download_errors:
            sys.stderr.write(
                'The Flickr API does not allow downloading original video files.\n'
                'Please save the files listed below to the %s directory.\n'
                'Note: You must be logged into your Flickr account in order to download '
                'your full resolution videos!\n' % self.photostream_dir)
            for error in download_errors:
                sys.stderr.write('  %s\n' % error)
            sys.exit(1)

        # Include list of photo IDs in metadata, so we can tell if photos
        # were added or removed from the album when mirroring in the future.
        album['photos'] = [photo['id'] for photo in photos]

        if (not self.include_views) and 'count_views' in album:
            del album['count_views']

        # Add a version number to the album metadata. This gives us an
        # easy way to invalidate the local copy and cause the album to
        # be recreated, if needed. More specifically this causes the
        # albums to be recreated now that I've fixed the bug where
        # symlinks to videos were broken.
        album['flickrmirrorer_album_metadata_version'] = 2

        metadata_filename = os.path.join(album_dir, 'metadata')

        # TODO: Should ensure local album directory accurately reflects the
        # remote album data even if the metadata hasn't changed (important in
        # case the local album data has been tampered with).
        if not os.path.exists(album_dir) or self._is_file_different(metadata_filename, album):
            # Metadata changed, might be due to updated list of photos.
            self._progress('Updating album %s' % album['title']['_content'])
            self.modified_albums += 1

            # Delete and recreate the album
            _ensure_dir_doesnt_exist(album_dir)
            _ensure_dir_exists(album_dir)

            # Create symlinks for each photo, prefixed with a number so that
            # the local alphanumeric sort order matches the order on Flickr.
            digits = len(str(len(photos)))
            for i, photo in enumerate(photos):
                photo_basename = self._get_photo_basename(photo)
                photo_fullname = os.path.join(self.photostream_dir, photo_basename)
                photo_relname = os.path.relpath(photo_fullname, album_dir)
                symlink_basename = '%s_%s' % (str(i+1).zfill(digits), photo_basename)
                symlink_filename = os.path.join(album_dir, symlink_basename)
                os.symlink(photo_relname, symlink_filename)

            # Write metadata
            self._write_json_if_different(metadata_filename, album)

        else:
            self._verbose('Album %s is up-to-date' % album['title']['_content'])

        return {album_basename}

    def _create_not_in_any_album_dir(self):
        """Create a directory for photos that aren't in any album, and
        create symlinks to the files in the photostream."""

        self._verbose(' +++ Creating local directory for photos not in any album')

        album_dir = os.path.join(self.dest_dir, 'Not in any album')

        # TODO: Ideally we would inspect the existing directory and
        # make sure it's correct, but that's a lot of work. For now
        # just recreate the album. Fixing this would also allow us to
        # log _progress() messages when the album has changed.
        _ensure_dir_doesnt_exist(album_dir)
        _ensure_dir_exists(album_dir)

        current_page = 1

        download_errors = []

        while True:
            # Fetch list of photos that aren't in any album
            rsp = self._flickrapi_photos_getNotInSet(
                extras='original_format,media',
                per_page=NUM_PHOTOS_PER_BATCH,
                page=current_page,
            )
            _validate_json_response(rsp)
            photos = []
            for photo in rsp['photos']['photo']:
                if (photo['media'] == 'photo' and not self.ignore_photos) or (
                        photo['media'] == 'video' and not self.ignore_videos):
                    photos += [photo]

                    try:
                        # download photo if not previously fetched; some appear in albums but not
                        # in the photostream! So they may not have been fetched during the
                        # photostream stage.
                        (file_names_ret, new_or_modified_files_ret) = self._download_photo(photo)
                        if len(new_or_modified_files_ret) > 0:
                            self._verbose("   >>>>>>>>> Downloaded a missing photo during mirroring of 'not in any album' dir: %s" % new_or_modified_files_ret)
                    except VideoDownloadError as e:
                        download_errors.append(e)

            if not photos:
                # We've reached the end of the photostream. Stop looping.
                break

            try:
                for photo in photos:
                    photo_basename = self._get_photo_basename(photo)
                    photo_fullname = os.path.join(self.photostream_dir, photo_basename)
                    photo_relname = os.path.relpath(photo_fullname, album_dir)
                    symlink_filename = os.path.join(album_dir, photo_basename)
                    os.symlink(photo_relname, symlink_filename)
            except VideoDownloadError as e:
                # just create the symlinks we can. Rest are created after video is manually downloaded
                pass

            current_page += 1

        if download_errors:
            sys.stderr.write(
                'The Flickr API does not allow downloading original video files.\n'
                'Please save the files listed below to the %s directory.\n'
                'Note: You must be logged into your Flickr account in order to download '
                'your full resolution videos!\n' % self.photostream_dir)
            for error in download_errors:
                sys.stderr.write('  %s\n' % error)
            sys.exit(1)

    def _mirror_collections(self):
        """Create a directory for each collection, and create symlinks to the
        albums."""
        self._verbose(' +++ Mirroring collections')

        collection_dirs = set()

        # Fetch collections
        rsp = self._flickrapi_collections_getTree()
        _validate_json_response(rsp)
        if rsp['collections']:
            for collection in rsp['collections']['collection']:
                collection_dirs |= self._mirror_collection(self.collections_dir, collection)

        self._delete_unknown_files(self.collections_dir, collection_dirs, 'collection')

    def _mirror_collection(self, parent_dir, collection):
        """
        Args:
            parent_dir (str): The full path to the directory where this
                collection should be written.
            collection (dict): The collection metadata dict as returned
                by the flickr.collections.getTree API call.
        """
        collection_basename = self._get_collection_dirname(collection['id'], collection['title'])
        collection_dir = os.path.join(parent_dir, collection_basename)

        metadata_filename = os.path.join(collection_dir, 'metadata')

        if not os.path.exists(collection_dir) or self._is_file_different(metadata_filename, collection):
            # Metadata changed, might be due to updated list of albums.
            self._progress('Updating collection %s' % collection['title'])
            self.modified_collections += 1

            # Delete and recreate the collection
            _ensure_dir_doesnt_exist(collection_dir)
            _ensure_dir_exists(collection_dir)

            # Create symlinks for each album
            for album in collection.get('set') or []:
                album_basename = self._get_album_dirname(album['id'], album['title'])
                album_fullname = os.path.join(self.albums_dir, album_basename)
                album_relname = os.path.relpath(album_fullname, collection_dir)
                symlink_filename = os.path.join(collection_dir, album_basename)
                os.symlink(album_relname, symlink_filename)

            # Collections can contain infinitely nested collections.
            for child_collection in collection.get('collection') or []:
                self._mirror_collection(collection_dir, child_collection)

            # Write metadata
            self._write_json_if_different(metadata_filename, collection)

        return {collection_basename}

    def _get_photo_url(self, photo):
        mediatype = photo['media']

        if mediatype == 'photo':
            return 'https://farm%(farm)s.staticflickr.com/%(server)s/%(id)s_%(originalsecret)s_o.%(originalformat)s' \
                % photo

        if mediatype == 'video':
            # URL created according to these instructions:
            # http://code.flickr.net/2009/03/02/videos-in-the-flickr-api-part-deux/
            owner = self.flickr.token_cache.token.user_nsid
            return 'http://www.flickr.com/photos/%s/%s/play/orig/%s/' % (
                owner, photo['id'], photo['originalsecret'])

        sys.stderr.write('Error: Unsupported media type "%s":\n' % mediatype)
        sys.stderr.write(json.dumps(photo, indent=2) + '\n')
        sys.exit(1)

    def _get_photo_basename(self, photo):
        mediatype = photo['media']

        if mediatype == 'photo':
            return '%s.%s' % (photo['id'], photo['originalformat'])

        if mediatype == 'video':
            # TODO: If Flickr begins including the file extension in the
            # video metadata then this code should be changed to behave
            # like the photo case, above.
            # The photo metadata for videos does not indicate the file
            # extension. If we've already saved the video locally then
            # we can get the basename from the local file.
            for f in glob.iglob(os.path.join(self.photostream_dir, photo['id']) + '*'):
                if not f.endswith('metadata'):
                    return os.path.basename(f)

            # Otherwise, make an HTTP HEAD request to get the response
            # headers we'd see when trying to download the photo. This
            # URL gets redirected to the CDN with a URL that includes
            # the video's original name.
            # TODO: Note that this started failing on 2016-06-25. It
            # seems to be impossible to download original video files
            # via the Flickr API now. The best we can do is show the
            # user a download URL and ask them to download. For a little
            # more context see:
            # https://www.flickr.com/groups/51035612836@N01/discuss/72157671986445591/72157673833636861
            # https://groups.yahoo.com/neo/groups/yws-flickr/conversations/topics/9610
            # https://groups.yahoo.com/neo/groups/yws-flickr/conversations/topics/9617
            head = self._requests_head(self._get_photo_url(photo), allow_redirects=True)
            if head.status_code is not 200:
                raise VideoDownloadError(
                    'Manual download required: '
                    'https://www.flickr.com/video_download.gne?id=%s' % photo['id'])

            return os.path.basename(urllib.parse.urlparse(head.url).path)

        sys.stderr.write('Error: Unsupported media type "%s":\n' % mediatype)
        sys.stderr.write(json.dumps(photo, indent=2) + '\n')
        sys.exit(1)

    @staticmethod
    def _get_album_dirname(id_, title):
        safe_title = urllib.parse.quote(title.encode('utf-8'), " ',")
        # The ID is included in the name to avoid collisions when there
        # are two albums with the same name.
        return '%s - %s' % (safe_title, id_)

    @staticmethod
    def _get_collection_dirname(id_, title):
        safe_title = urllib.parse.quote(title.encode('utf-8'), " ',")
        # The ID is included in the name to avoid collisions when there
        # are two collections with the same name.
        return '%s - %s' % (safe_title, id_)

    @staticmethod
    def _is_file_different(filename, data):
        """Return True if the contents of the file 'filename' differ
        from 'data'. Otherwise return False."""
        try:
            with open(filename) as json_file:
                orig_data = json.load(json_file)
            return orig_data != data
        except IOError as ex:
            if ex.errno != errno.ENOENT:
                sys.stderr.write('Error reading %s: %s\n' % (filename, ex))
                sys.exit(1)
            return True

    def _set_timestamp_if_different(self, photo_datetime, filename):
        """Set the access and modified times of a file to the specified
        datetime.

        Returns True if the file was updated (i.e. the provided datetime was different to existing file datetime)

        Args:
            photo_datetime (datetime.datetime)
        """
        try:
            timestamp = time.mktime(photo_datetime.timetuple())
            if timestamp != os.path.getmtime(filename):
                os.utime(filename, (timestamp, timestamp))
                return True
            return False
        except OverflowError:
            self._progress('Error updating timestamp for: %s' % filename)

    def _write_json_if_different(self, filename, data):
        """Write the given data to the specified filename, but only if it's
        different from what is currently there. Return true if the file was
        written.

        We use this function mostly to avoid changing the timestamps on
        metadata files."""
        if not self._is_file_different(filename, data):
            # Data has not changed--do nothing.
            return False

        # Write to temp file then rename to avoid incomplete files
        # in case of failure part-way through.
        with open(self.tmp_filename, 'w') as json_file:
            json.dump(data, json_file)
        os.rename(self.tmp_filename, filename)
        return True

    def _delete_unknown_files(self, rootdir, known, knowntype):
        """If the delete_unknown option is used, delete all files and
        directories in rootdir except the known files.

        knowntype is only used for the log message.

        Returns the number of deleted entries.
        """
        # return early if the rootdir doesn't exist
        if not os.path.isdir(rootdir):
            return 0

        # delete only if the --delete-unknown was specified.
        if not self.delete_unknown:
            return 0

        delete_count = 0
        curr_entries = os.listdir(rootdir)

        unknown_entries = set(curr_entries) - set(known)
        for unknown_entry in unknown_entries:
            fullname = os.path.join(rootdir, unknown_entry)
            self._progress('Deleting unknown %s: %s' % (knowntype, unknown_entry))
            delete_count += 1

            try:
                if os.path.isdir(fullname):
                    shutil.rmtree(fullname)
                else:
                    os.remove(fullname)
            except OSError as ex:
                sys.stderr.write('Error deleting %s: %s\n' % (fullname, ex.strerror))
                sys.exit(1)

        return delete_count

    def _verbose(self, msg):
        if self.verbosity >= 2:
            print(msg)

    def _progress(self, msg):
        if self.verbosity >= 1:
            print(msg)

    def _cleanup(self):
        # Remove a temp file, if one exists
        try:
            pass
            # os.remove(self.tmp_filename)
        except OSError as ex:
            if ex.errno != errno.ENOENT:
                sys.stderr.write('Error deleting temp file %s: %s\n' % (self.tmp_filename, ex.strerror))

    def _sig_int_handler(self, signum, frame):
        # User exited with CTRL+C
        print('')
        self._print_statistics()
        sys.exit()


def main():
    _check_flickrapi_version()

    parser = argparse.ArgumentParser(
        description='Create a local mirror of your flickr data.')

    parser.add_argument(
        'destdir',
        help='the path to where the mirror shall be stored')

    parser.add_argument(
        '-v', '--verbose',
        dest='verbosity', action='store_const', const=2,
        default=1,
        help='print progress information to stdout')

    parser.add_argument(
        '-q', '--quiet',
        dest='verbosity', action='store_const', const=0,
        help='print nothing to stdout if the mirror succeeds')

    parser.add_argument(
        '-s', '--statistics', action='store_const',
        default=False, const=True,
        help='print transfer-statistics at the end')

    parser.add_argument(
        '--ignore-views', action='store_const',
        dest='include_views', default=True, const=False,
        help='do not include views-counter in metadata')

    parser.add_argument(
        '--ignore-photos', action='store_const',
        dest='ignore_photos', default=False, const=True,
        help='do not mirror photos')

    parser.add_argument(
        '--ignore-videos', action='store_const',
        dest='ignore_videos', default=False, const=True,
        help='do not mirror videos')

    parser.add_argument(
        '--delete-unknown', action='store_const',
        dest='delete_unknown', default=False, const=True,
        help='delete unrecognized files in the destination directory. '
             'Warning: if you choose to ignore photos or videos, they will be deleted!')

    args = parser.parse_args()

    mirrorer = FlickrMirrorer(args)
    mirrorer.run()


if __name__ == '__main__':
    try:
        main()
    except KeyboardInterrupt:
        # User exited with CTRL+C
        # Print a newline to leave the console in a prettier state.
        print('')<|MERGE_RESOLUTION|>--- conflicted
+++ resolved
@@ -521,44 +521,22 @@
             else:
                 self.modified_photos += 1
 
-<<<<<<< HEAD
-            request = self._requests_get(url, stream=True)
-            if not request.ok:
-                if photo['media'] == 'video':
-                    raise VideoDownloadError(
-                        'Manual download required (video may have changed): '
-                        'https://www.flickr.com/video_download.gne?id=%s' % photo['id'])
-
-                sys.stderr.write(
-                    'Error: Failed to fetch %s: %s: %s\n'
-                    % (url, request.status_code, request.reason))
-                sys.exit(1)
-
-            # Write to temp file then rename to avoid incomplete files
-            # in case of failure part-way through.
-            with open(self.tmp_filename, 'wb') as tmp_file:
-                # Use 1 MiB chunks.
-                for chunk in request.iter_content(2**20):
-                    tmp_file.write(chunk)
-                    print('wrote a chunky')
-
-            tmp_file.close()
-            print('doing rename: %s => %s' % (self.tmp_filename, photo_filename))
-=======
             done = False
             while not done:
                 try:
                     self._progress('Fetching %s' % photo_basename)
-                    request = requests.get(url, stream=True)
+                    request = self._requests_get(url, stream=True)
                     if not request.ok:
                         if photo['media'] == 'video':
                             raise VideoDownloadError(
                                 'Manual download required (video may have changed): '
                                 'https://www.flickr.com/video_download.gne?id=%s' % photo['id'])
+
                         sys.stderr.write(
                             'Error: Failed to fetch %s: %s: %s\n'
                             % (url, request.status_code, request.reason))
                         sys.exit(1)
+
                     # Write to temp file then rename to avoid incomplete files
                     # in case of failure part-way through.
                     sys.stderr.write ("Collecting file!!!\n")
@@ -566,11 +544,13 @@
                         # Use 1 MiB chunks.
                         for chunk in request.iter_content(2**20):
                             tmp_file.write(chunk)
+                            print('wrote a chunky')
                     done = True
                 except requests.exceptions.SSLError as e:
                     sys.stderr.write ("SSL error! Retrying...\n")
-        
->>>>>>> fc3dde47
+
+            tmp_file.close()
+            print('doing rename: %s => %s' % (self.tmp_filename, photo_filename))
             os.rename(self.tmp_filename, photo_filename)
 
             updatedFiles |= {photo_filename}
